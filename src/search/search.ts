--- conflicted
+++ resolved
@@ -16,12 +16,8 @@
   UTF_MAX,
 } from 'db';
 import { allSites, Site } from 'sites';
-<<<<<<< HEAD
 import { DiscoveredAccount, searchResults, ThirdPartyAccount, UnregisteredAccount } from './accounts';
-=======
-import { DiscoveredAccount, ThirdPartyAccount, UnregisteredAccount } from './accounts';
 import { findAccount } from './searchMethods';
->>>>>>> 6c407238
 
 /** Collection of search definitions that have already been pulled out of the database. */
 export const searchDefinitions: { [key: string]: SearchDefinition } = {};
