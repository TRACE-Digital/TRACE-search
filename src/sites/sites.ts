import * as sherlock from './sherlock.json';
import * as trace from './trace.json';

interface SherlockSite {
  errorType: string,            // status_code, message, or response_url
  url: string,                  // url for website profile page
  urlMain: string,              // url for website home page
  username_claimed: string,     // username that is claimed on the website
  username_unclaimed: string,   // username that is not claimed on the website
  errorMsg?: string | string[], // if errorType = message, this message will pop up if the profile doesn't exist
  regexCheck?: string,          // regex for valid usernames on the website
  errorUrl?: string,            // if errorType = response_url, this is the url that the use will be redirected to if the profile doesn't exist
  urlProbe?: string,            // alternate profile page test url for sites where profiles aren't publicly facing 
  noPeriod?: string,            // ???
  headers?: {},                 // headers to send with the request if needed
  request_head_only?: boolean   // for status_code errorType website -- use a GET request instead of a HEAD request
}

interface SherlockSiteList {
  [key: string]: SherlockSite;
}

interface TraceSite {
<<<<<<< HEAD
  logoUrl: string;
  prettyUrl?: string;
=======
  errorType?: string,           // status_code, message, or response_url
  url?: string,                 // url for website profile page
  urlMain?: string,             // url for website home page
  username_claimed?: string,    // username that is claimed on the website
  username_unclaimed?: string,  // username that is not claimed on the website
  errorMsg?: string | string[], // if errorType = message, this message will pop up if the profile doesn't exist
  regexCheck?: string,          // regex for valid usernames on the website
  errorUrl?: string,            // if errorType = response_url, this is the url that the use will be redirected to if the profile doesn't exist
  urlProbe?: string,            // alternate profile page test url for sites where profiles aren't publicly facing 
  noPeriod?: string,            // ???
  headers?: {},                 // headers to send with the request if needed
  request_head_only?: boolean   // for status_code errorType website -- use a GET request instead of a HEAD request
  logoClass?: string;           // FontAwesome CSS class for the logo (for use in frontend)
  omit?: boolean                // tells program to not process the site
>>>>>>> 6c407238
}

interface TraceSiteList {
  [key: string]: TraceSite;
}

export type MergedSites = SherlockSite & TraceSite
export interface Site extends MergedSites {
  name: string;
  tags: string[];
}

export interface SiteList {
  [key: string]: Site;
}

// Copy Sherlock as the base
const mergedSites = JSON.parse(JSON.stringify(sherlock));
export const sherlockSites: SherlockSiteList = sherlock;
export const traceSites: TraceSiteList = trace;

// Overlay the TRACE changes
for (const siteName of Object.keys(trace)) {
  mergedSites[siteName] = Object.assign({}, mergedSites[siteName], traceSites[siteName]);
}

const tagSet: { [tagName: string]: boolean } = {};
export const supportedSites: SiteList = {};
export const unsupportedSites: SiteList = {};

// Store the name inside as well so we don't have to pass it separately
for (const siteName of Object.keys(mergedSites)) {
  mergedSites[siteName].name = siteName;
<<<<<<< HEAD

  if (mergedSites[siteName].urlMain) {
    const url = new URL(mergedSites[siteName].urlMain);
    mergedSites[siteName].prettyUrl = url.hostname;
  }

  mergedSites[siteName].tags = mergedSites[siteName].tags || ['All Sites'];
  mergedSites[siteName].tags.map((tag: string) => {
    tagSet[tag] = true;
  });

  if (mergedSites[siteName].omit) {
    unsupportedSites[siteName] = mergedSites[siteName];
  } else {
    supportedSites[siteName] = mergedSites[siteName];
  }
=======
  mergedSites[siteName].logoClass = mergedSites[siteName].logoClass || "fa-question-circle"
>>>>>>> 6c407238
}

// TODO: Not really sure how this gets here, but it's a nested copy of
// everything. Might need to check hasOwnProperty() or something
// tslint:disable-next-line:no-string-literal
delete mergedSites['default'];
// tslint:disable-next-line:no-string-literal
delete supportedSites['default'];
// tslint:disable-next-line:no-string-literal
delete unsupportedSites['default'];

/**
 * All tags available on TRACE sites.
 */
export const tags = Object.keys(tagSet).sort();

/**
 * Contains all sites, including unsupported ones.
 */
export const allSites = mergedSites as SiteList;

export function filterSitesByTags(sites: SiteList, tagsToInclude: string[]) {
  return Object.values(sites).filter(site => site.tags.some(tag => tagsToInclude.includes(tag)));
}<|MERGE_RESOLUTION|>--- conflicted
+++ resolved
@@ -10,7 +10,7 @@
   errorMsg?: string | string[], // if errorType = message, this message will pop up if the profile doesn't exist
   regexCheck?: string,          // regex for valid usernames on the website
   errorUrl?: string,            // if errorType = response_url, this is the url that the use will be redirected to if the profile doesn't exist
-  urlProbe?: string,            // alternate profile page test url for sites where profiles aren't publicly facing 
+  urlProbe?: string,            // alternate profile page test url for sites where profiles aren't publicly facing
   noPeriod?: string,            // ???
   headers?: {},                 // headers to send with the request if needed
   request_head_only?: boolean   // for status_code errorType website -- use a GET request instead of a HEAD request
@@ -21,10 +21,6 @@
 }
 
 interface TraceSite {
-<<<<<<< HEAD
-  logoUrl: string;
-  prettyUrl?: string;
-=======
   errorType?: string,           // status_code, message, or response_url
   url?: string,                 // url for website profile page
   urlMain?: string,             // url for website home page
@@ -33,13 +29,12 @@
   errorMsg?: string | string[], // if errorType = message, this message will pop up if the profile doesn't exist
   regexCheck?: string,          // regex for valid usernames on the website
   errorUrl?: string,            // if errorType = response_url, this is the url that the use will be redirected to if the profile doesn't exist
-  urlProbe?: string,            // alternate profile page test url for sites where profiles aren't publicly facing 
+  urlProbe?: string,            // alternate profile page test url for sites where profiles aren't publicly facing
   noPeriod?: string,            // ???
   headers?: {},                 // headers to send with the request if needed
   request_head_only?: boolean   // for status_code errorType website -- use a GET request instead of a HEAD request
   logoClass?: string;           // FontAwesome CSS class for the logo (for use in frontend)
   omit?: boolean                // tells program to not process the site
->>>>>>> 6c407238
 }
 
 interface TraceSiteList {
@@ -73,26 +68,23 @@
 // Store the name inside as well so we don't have to pass it separately
 for (const siteName of Object.keys(mergedSites)) {
   mergedSites[siteName].name = siteName;
-<<<<<<< HEAD
+
+  mergedSites[siteName].logoClass = mergedSites[siteName].logoClass || "fa-question-circle"
+  mergedSites[siteName].tags = mergedSites[siteName].tags || ['All Sites'];
+  mergedSites[siteName].tags.map((tag: string) => {
+    tagSet[tag] = true;
+  });
 
   if (mergedSites[siteName].urlMain) {
     const url = new URL(mergedSites[siteName].urlMain);
     mergedSites[siteName].prettyUrl = url.hostname;
   }
 
-  mergedSites[siteName].tags = mergedSites[siteName].tags || ['All Sites'];
-  mergedSites[siteName].tags.map((tag: string) => {
-    tagSet[tag] = true;
-  });
-
   if (mergedSites[siteName].omit) {
     unsupportedSites[siteName] = mergedSites[siteName];
   } else {
     supportedSites[siteName] = mergedSites[siteName];
   }
-=======
-  mergedSites[siteName].logoClass = mergedSites[siteName].logoClass || "fa-question-circle"
->>>>>>> 6c407238
 }
 
 // TODO: Not really sure how this gets here, but it's a nested copy of
