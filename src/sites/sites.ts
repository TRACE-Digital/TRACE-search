import * as sherlock from './sherlock.json';
import * as trace from './trace.json';

interface SherlockSite {
  errorType: string,            // status_code, message, or response_url
  url: string,                  // url for website profile page
  urlMain: string,              // url for website home page
  username_claimed: string,     // username that is claimed on the website
  username_unclaimed: string,   // username that is not claimed on the website
  errorMsg?: string | string[], // if errorType = message, this message will pop up if the profile doesn't exist
  regexCheck?: string,          // regex for valid usernames on the website
  errorUrl?: string,            // if errorType = response_url, this is the url that the use will be redirected to if the profile doesn't exist
  urlProbe?: string,            // alternate profile page test url for sites where profiles aren't publicly facing
  noPeriod?: string,            // ???
  headers?: {},                 // headers to send with the request if needed
  request_head_only?: boolean   // for status_code errorType website -- use a GET request instead of a HEAD request
}

interface SherlockSiteList {
  [key: string]: SherlockSite;
}

interface TraceSite {
  errorType?: string,           // status_code, message, or response_url
  url?: string,                 // url for website profile page
  urlMain?: string,             // url for website home page
  username_claimed?: string,    // username that is claimed on the website
  username_unclaimed?: string,  // username that is not claimed on the website
  errorMsg?: string | string[], // if errorType = message, this message will pop up if the profile doesn't exist
  regexCheck?: string,          // regex for valid usernames on the website
  errorUrl?: string,            // if errorType = response_url, this is the url that the use will be redirected to if the profile doesn't exist
  urlProbe?: string,            // alternate profile page test url for sites where profiles aren't publicly facing
  noPeriod?: string,            // ???
  headers?: {},                 // headers to send with the request if needed
  request_head_only?: boolean   // for status_code errorType website -- use a GET request instead of a HEAD request
  logoClass?: string;           // FontAwesome CSS class for the logo (for use in frontend)
  omit?: boolean;               // tells program to not process the site
  tags?: string[];
}

interface TraceSiteList {
  [key: string]: TraceSite;
}

export type MergedSites = SherlockSite & TraceSite
export interface Site extends MergedSites {
  name: string;
  tags: string[];
}

export interface SiteList {
  [key: string]: Site;
}

// Copy Sherlock as the base
const mergedSites = JSON.parse(JSON.stringify(sherlock));
export const sherlockSites: SherlockSiteList = sherlock;
export const traceSites: TraceSiteList = trace;

// Overlay the TRACE changes
for (const siteName of Object.keys(trace)) {
  mergedSites[siteName] = Object.assign({}, mergedSites[siteName], traceSites[siteName]);
}

const tagSet: { [tagName: string]: boolean } = {};
export const supportedSites: SiteList = {};
export const unsupportedSites: SiteList = {};

// Store the name inside as well so we don't have to pass it separately
for (const siteName of Object.keys(mergedSites)) {
  mergedSites[siteName].name = siteName;
<<<<<<< HEAD

  mergedSites[siteName].logoClass = mergedSites[siteName].logoClass || "fa-question-circle"
  mergedSites[siteName].tags = mergedSites[siteName].tags || ['All Sites'];
  mergedSites[siteName].tags.map((tag: string) => {
    tagSet[tag] = true;
  });

  if (mergedSites[siteName].urlMain) {
    const url = new URL(mergedSites[siteName].urlMain);
    mergedSites[siteName].prettyUrl = url.hostname;
  }

  if (mergedSites[siteName].omit) {
    unsupportedSites[siteName] = mergedSites[siteName];
  } else {
    supportedSites[siteName] = mergedSites[siteName];
  }
=======
  mergedSites[siteName].logoClass = mergedSites[siteName].logoClass || "fa-question-circle";
  mergedSites[siteName].tags = mergedSites[siteName].tags || [];
>>>>>>> 6d69f7d0
}

// TODO: Not really sure how this gets here, but it's a nested copy of
// everything. Might need to check hasOwnProperty() or something
// tslint:disable-next-line:no-string-literal
delete mergedSites['default'];
// tslint:disable-next-line:no-string-literal
delete supportedSites['default'];
// tslint:disable-next-line:no-string-literal
delete unsupportedSites['default'];

/**
 * All tags available on TRACE sites.
 */
export const tags = Object.keys(tagSet).sort();

/**
 * Contains all sites, including unsupported ones.
 */
export const allSites = mergedSites as SiteList;

export function filterSitesByTags(sites: SiteList, tagsToInclude: string[]) {
  return Object.values(sites).filter(site => site.tags.some(tag => tagsToInclude.includes(tag)));
}<|MERGE_RESOLUTION|>--- conflicted
+++ resolved
@@ -69,10 +69,10 @@
 // Store the name inside as well so we don't have to pass it separately
 for (const siteName of Object.keys(mergedSites)) {
   mergedSites[siteName].name = siteName;
-<<<<<<< HEAD
 
   mergedSites[siteName].logoClass = mergedSites[siteName].logoClass || "fa-question-circle"
-  mergedSites[siteName].tags = mergedSites[siteName].tags || ['All Sites'];
+  mergedSites[siteName].tags = mergedSites[siteName].tags || [];
+  mergedSites[siteName].tags.push('All Sites');
   mergedSites[siteName].tags.map((tag: string) => {
     tagSet[tag] = true;
   });
@@ -87,10 +87,6 @@
   } else {
     supportedSites[siteName] = mergedSites[siteName];
   }
-=======
-  mergedSites[siteName].logoClass = mergedSites[siteName].logoClass || "fa-question-circle";
-  mergedSites[siteName].tags = mergedSites[siteName].tags || [];
->>>>>>> 6d69f7d0
 }
 
 // TODO: Not really sure how this gets here, but it's a nested copy of
