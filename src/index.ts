--- conflicted
+++ resolved
@@ -111,7 +111,6 @@
 
 // Top level exports that we want to be publicly visible
 // Name each explicitly so that JavaScript has an easier time with them
-<<<<<<< HEAD
 export {
   getDb,
   getRemoteDb,
@@ -121,6 +120,8 @@
   closeRemoteDb,
   destroyDb,
   destroyRemoteDb,
+  generateEncryptionKey,
+  getEncryptionKey,
   setRemoteUser,
   setupReplication,
   teardownReplication,
@@ -128,11 +129,7 @@
   exportToReadableJson,
   exportToCsv
 } from 'db';
-export { allSites, supportedSites, unsupportedSites, tags, filterSitesByTags } from 'sites';
-=======
-export { getDb, getRemoteDb, resetDb, resetRemoteDb, setRemoteUser, setupReplication, teardownReplication, generateEncryptionKey, getEncryptionKey, destroyLocalDb } from 'db';
 export { allSites, supportedSites, unsupportedSites, tags, filterSitesByTags, privacyRatings } from 'sites';
->>>>>>> 73fdc3f4
 export { VERSION, EXTENSION_MIN_VERSION, EXTENSION_VERSION, checkExtensionVersion } from 'meta';
 export { ProfilePage, DEFAULT_COLOR_SCHEME, pages } from 'profile';
 export {
